--- conflicted
+++ resolved
@@ -36,31 +36,21 @@
     ///
     /// This is only called at the start of a fuzz run. The same instance is
     /// reused across permutations.
-<<<<<<< HEAD
-    pub fn new(max_threads: usize, max_memory: usize, max_branches: usize) -> Execution {
-        let id = Id::new();
-        let mut threads = thread::Set::new(id, max_threads);
-=======
     pub fn new(
         max_threads: usize,
         max_memory: usize,
         max_branches: usize,
         preemption_bound: Option<usize>,
     ) -> Execution {
-        let mut threads = thread::Set::new(max_threads);
->>>>>>> b9d5a95c
+        let id = Id::new();
+        let mut threads = thread::Set::new(id, max_threads);
 
         // Create the root thread
         threads.new_thread();
 
         Execution {
-<<<<<<< HEAD
             id,
-            path: Path::new(max_branches),
-=======
-            // id: Id::new(),
             path: Path::new(max_branches, preemption_bound),
->>>>>>> b9d5a95c
             threads,
             objects: object::Set::new(),
             arena: Arena::with_capacity(max_memory),
